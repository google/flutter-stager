import 'dart:math';

import 'package:flutter/material.dart';

import 'control_panel/boolean_control.dart';
import 'control_panel/display_size_picker.dart';
import 'control_panel/dropdown_control.dart';
import 'control_panel/environment_control_panel.dart';
import 'control_panel/stepper_control.dart';
import 'scene.dart';

/// Wraps [child] in a MediaQuery whose properties (such as textScale and
/// brightness) are editable using an on-screen widget.
///
/// The environment editing widget can be toggled using a two-finger long press.
class SceneContainer extends StatefulWidget {
  /// Creates a [SceneContainer].
  const SceneContainer({
    super.key,
    required this.scene,
  });

  /// The [Scene] being displayed.
  final Scene scene;

  @override
  State<SceneContainer> createState() => _SceneContainerState();
}

class _SceneContainerState extends State<SceneContainer> {
<<<<<<< HEAD
=======
  static const Duration _panelAnimationDuration = Duration(milliseconds: 250);

>>>>>>> 51521017
  Key _containerKey = UniqueKey();
  bool _isControlPanelExpanded = false;
  double _textScale = 1;
  bool _isDarkMode = false;
  bool _isTextBold = false;
  bool _showSemantics = false;
  TargetPlatform? _targetPlatform;
  num? _heightOverride;
  num? _widthOverride;

  void _rebuildScene() {
    // Create a new UniqueKey to force recreation of StatefulWidgets' states.
    setState(() => _containerKey = UniqueKey());
  }

  @override
  Widget build(BuildContext context) {
    final double panelWidth =
        min(MediaQuery.of(context).size.width * 0.75, 400);
    return Material(
      color: Colors.black,
      child: Stack(
        alignment: Alignment.center,
        children: <Widget>[
          MediaQuery(
            key: const ValueKey<String>('SceneContainerMediaQuery'),
            data: MediaQuery.of(context).copyWith(
              boldText: _isTextBold,
              textScaleFactor: _textScale,
              platformBrightness:
                  _isDarkMode ? Brightness.dark : Brightness.light,
            ),
            child: Theme(
              data: Theme.of(context).copyWith(platform: _targetPlatform),
              child: SizedBox(
                key: _containerKey,
                width: _widthOverride?.toDouble(),
                height: _heightOverride?.toDouble(),
                child: ClipRect(
                  child: _showSemantics
                      ? SemanticsDebugger(child: widget.scene.build())
                      : widget.scene.build(),
                ),
              ),
            ),
          ),
<<<<<<< HEAD
          Container(
=======
          AnimatedContainer(
>>>>>>> 51521017
            padding: EdgeInsets.zero,
            alignment: Alignment.centerLeft,
            transform: Matrix4.translationValues(
              _isControlPanelExpanded ? 0 : -panelWidth,
              0,
              0,
            ),
<<<<<<< HEAD
=======
            duration: _panelAnimationDuration,
            curve: Curves.easeOutCubic,
>>>>>>> 51521017
            child: SafeArea(
              child: Row(
                children: <Widget>[
                  SizedBox(
                    width: panelWidth,
                    child: EnvironmentControlPanel(
                      targetPlatform: _targetPlatform,
                      children: <Widget>[
                        if (Navigator.of(context).canPop())
                          IconButton(
                            key: const ValueKey<String>('PopToSceneListButton'),
                            onPressed: () =>
                                Navigator.of(context, rootNavigator: true)
                                    .pop(),
                            icon: const Icon(Icons.arrow_back),
                          ),
                        BooleanControl(
                          key: const ValueKey<String>(
                            'ToggleDarkModeControl',
                          ),
                          title: const Text('Dark Mode'),
                          isOn: _isDarkMode,
                          onChanged: (bool newValue) {
                            setState(() {
                              _isDarkMode = newValue;
                            });
                          },
                        ),
                        BooleanControl(
                          key: const ValueKey<String>(
                            'ToggleBoldTextControl',
                          ),
                          title: const Text('Bold Text'),
                          isOn: _isTextBold,
                          onChanged: (bool newValue) {
                            setState(() {
                              _isTextBold = newValue;
                            });
                          },
                        ),
                        BooleanControl(
                          key: const ValueKey<String>(
                            'ToggleSemanticsOverlayControl',
                          ),
                          title: const Text('Semantics'),
                          isOn: _showSemantics,
                          onChanged: (bool newValue) {
                            setState(() {
                              _showSemantics = newValue;
                            });
                          },
                        ),
                        StepperControl(
                          key: const ValueKey<String>(
                            'TextScaleStepperControl',
                          ),
                          title: const Text('Text Scale'),
                          value: _textScale.toStringAsFixed(1),
                          onDecrementPressed: () => setState(() {
                            _textScale -= 0.1;
                          }),
                          onIncrementPressed: () => setState(() {
                            _textScale += 0.1;
                          }),
                        ),
                        DisplaySizePicker(
                          didChangeSize: (num? width, num? height) {
                            setState(() {
                              _widthOverride = width;
                              _heightOverride = height;
                            });
                          },
                        ),
                        DropdownControl<TargetPlatform>(
<<<<<<< HEAD
                          title: const Text('Target Platform'),
=======
                          title: const SizedBox(
                            width: EnvironmentControlPanel.labelWidth,
                            child: Text('Target Platform'),
                          ),
>>>>>>> 51521017
                          items: TargetPlatform.values,
                          onChanged: (TargetPlatform? newValue) => setState(() {
                            if (newValue != null) {
                              _targetPlatform = newValue;
                            }
                          }),
                          value: _targetPlatform ?? Theme.of(context).platform,
                          itemTitleBuilder: (TargetPlatform platform) =>
                              platform.name,
                        ),
                        ...widget.scene.environmentControlBuilders
                            .map((EnvironmentControlBuilder builder) {
                          return builder(context, _rebuildScene);
                        }),
                      ],
                    ),
                  ),
                  MaterialButton(
                    key: const ValueKey<String>(
                      'ToggleEnvironmentControlPanelButton',
                    ),
                    color: Colors.white,
                    shape: const CircleBorder(),
                    padding: const EdgeInsets.all(10),
                    onPressed: () {
                      setState(() {
                        _isControlPanelExpanded = !_isControlPanelExpanded;
                      });
                    },
<<<<<<< HEAD
                    child: Icon(
                      _isControlPanelExpanded
                          ? Icons.arrow_back
                          : Icons.arrow_forward,
=======
                    child: AnimatedRotation(
                      duration: _panelAnimationDuration,
                      turns: _isControlPanelExpanded ? 0.5 : 0.0,
                      child: const Icon(Icons.arrow_forward),
>>>>>>> 51521017
                    ),
                  ),
                ],
              ),
            ),
          ),
        ],
      ),
    );
  }
}<|MERGE_RESOLUTION|>--- conflicted
+++ resolved
@@ -28,11 +28,8 @@
 }
 
 class _SceneContainerState extends State<SceneContainer> {
-<<<<<<< HEAD
-=======
   static const Duration _panelAnimationDuration = Duration(milliseconds: 250);
 
->>>>>>> 51521017
   Key _containerKey = UniqueKey();
   bool _isControlPanelExpanded = false;
   double _textScale = 1;
@@ -79,11 +76,7 @@
               ),
             ),
           ),
-<<<<<<< HEAD
-          Container(
-=======
           AnimatedContainer(
->>>>>>> 51521017
             padding: EdgeInsets.zero,
             alignment: Alignment.centerLeft,
             transform: Matrix4.translationValues(
@@ -91,11 +84,8 @@
               0,
               0,
             ),
-<<<<<<< HEAD
-=======
             duration: _panelAnimationDuration,
             curve: Curves.easeOutCubic,
->>>>>>> 51521017
             child: SafeArea(
               child: Row(
                 children: <Widget>[
@@ -170,14 +160,10 @@
                           },
                         ),
                         DropdownControl<TargetPlatform>(
-<<<<<<< HEAD
-                          title: const Text('Target Platform'),
-=======
                           title: const SizedBox(
                             width: EnvironmentControlPanel.labelWidth,
                             child: Text('Target Platform'),
                           ),
->>>>>>> 51521017
                           items: TargetPlatform.values,
                           onChanged: (TargetPlatform? newValue) => setState(() {
                             if (newValue != null) {
@@ -207,17 +193,10 @@
                         _isControlPanelExpanded = !_isControlPanelExpanded;
                       });
                     },
-<<<<<<< HEAD
-                    child: Icon(
-                      _isControlPanelExpanded
-                          ? Icons.arrow_back
-                          : Icons.arrow_forward,
-=======
                     child: AnimatedRotation(
                       duration: _panelAnimationDuration,
                       turns: _isControlPanelExpanded ? 0.5 : 0.0,
                       child: const Icon(Icons.arrow_forward),
->>>>>>> 51521017
                     ),
                   ),
                 ],
